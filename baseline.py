--- conflicted
+++ resolved
@@ -15,12 +15,6 @@
   for sector in sectors:
     try:
       lcfeatures = np.load(os.path.join(datapath, sector, lcFeatureFile))
-      # EDITED
-      b = lcfeatures[:,:19]
-      a = lcfeatures[:,-1]
-      a[a==0] = -1
-      lcfeatures = np.concatenate((b,a[:,np.newaxis]),-1)
-      ######
       allData.append(lcfeatures)
     except FileNotFoundError as e:
       failedSectors.append(sector)
@@ -101,16 +95,7 @@
     scores, info = model(x_train,y_train,x_test,y_test,
                              *params, random_state=random_state)
 
-<<<<<<< HEAD
     results.append(np.array([scores,y_test]))
-=======
-    true_neg = np.sum((predictions == -1) * (y_test == -1))
-    true_pos = np.sum((predictions == 1) * (y_test == 1))
-    false_neg = np.sum((predictions == -1) * (y_test == 1))
-    false_pos = np.sum((predictions == 1) * (y_test == -1))
-
-    results.append(np.array([true_neg, true_pos, false_neg, false_pos]))
->>>>>>> 45397039
     model_info.append(info)
   return results, np.array(model_info)
 
